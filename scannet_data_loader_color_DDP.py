--- conflicted
+++ resolved
@@ -167,10 +167,7 @@
     def __getitem__(self, indx):
         coord, color, label, norm = self.data[indx]
 
-<<<<<<< HEAD
         # color, norm = features[:, :3], features[:, 3:]
-=======
->>>>>>> 6313fffd
 
         # move z to 0+
         z_min = coord[:, 2].min()
